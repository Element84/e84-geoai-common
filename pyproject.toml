[build-system]
requires = ["setuptools", "setuptools_scm", "setuptools-git-versioning"]
build-backend = "setuptools.build_meta"


[project]
name = "e84-geoai-common"
authors = [{ name = "Jason Gilman", email = "jason@element84.com" }]
maintainers = [{ name = "Jason Gilman", email = "jason@element84.com" }]
description = "Contains common Geospatial AI/ML code for Element 84 projects."
readme = "README.md"
requires-python = ">=3.12"
license = { file = "LICENSE" }
dependencies = [
  "boto3>=1.35.20",
  "boto3-stubs[bedrock, bedrock-runtime, s3]>=1.35.20",
  "pydantic>=2.9.1",
  "shapely>=2.0.6",
  "types-shapely>=2.0.0.20240820",
  "function_schema>=0.4.4",
  "rich",
  "mypy-boto3-bedrock-runtime>=1.37.0"]
dynamic = ["version"]

[tool.setuptools-git-versioning]
enabled = true
dev_template = "{tag}"
dirty_template = "{tag}"

[tool.pytest.ini_options]
pythonpath = "src"
testpaths = ["tests"]

[project.urls]
Github = "https://github.com/Element84/e84-geoai-common"

[project.optional-dependencies]
debugging = ["folium>=0.17.0"]
dev = [
  "pytest>=8.3.3",
  "pytest-watch",
  "ipykernel>=6.29.5",
  "ruff>=0.6.8",
  "pyright>=1.1.381",
  "build>=1.2.2",
  "pre-commit>=3.8.0",
<<<<<<< HEAD
  "pre-commit-hooks>=4.6.0",
  "moto[s3]>=5.0.0",
]
=======
  "pre-commit-hooks>=4.6.0"]
>>>>>>> 0b2fabb7


[tool.pyright]
pythonVersion = "3.12"
include = ["src/", "tests/"]
ignore = ["**/venv/**", "*.pyc", "temp/", "build/"]
typeCheckingMode = "strict"
reportGeneralTypeIssues = true
reportImplicitStringConcatenation = "none"
reportPropertyTypeMismatch = "error"
reportShadowedImports = "error"
reportTypedDictNotRequiredAccess = "none"
reportUninitializedInstanceVariable = "error"
reportUnknownArgumentType = "error"
reportUnknownMemberType = "error"
reportUnknownVariableType = "error"
reportUnnecessaryComparison = "error"
reportIncompatibleVariableOverride = "none"

[tool.ruff]
line-length = 100

[tool.ruff.lint.pydocstyle]
convention = "google"

[tool.ruff.lint]
# http://docs.astral.sh/ruff/rules/
select = ['ALL']
ignore = [
  # Unnecessary assignment before return statement
  'RET504',
  # Trailing comma missing
  'COM812',
  # Missing docstring for module
  'D100',
  # Docstring in public class
  'D101',
  # Documentation in public method
  'D102',
  # Missing docstring in magic method
  'D105',
  # 1 blank line required before class docstring
  'D203',
  # Multi-line docstring summary should start at the second line
  'D213',
  # Allow messages in exception declarations
  'TRY003',
  'EM101',
  'EM102',
  # TO DO comment missing author
  'TD002',
  # TO DO comment missing linked issue
  'TD003',
  # TO DO missing colon
  'TD004']

[tool.ruff.lint.per-file-ignores]
'__init__.py' = [
  # Module level import not at top of cell
  'E402',
  # Imported but unused
  'F401']
'tests/**/*' = [
  # Use of assert detected
  'S101',
  # Missing return type annotation for public function
  'ANN201',
  # Missing docstrings
  'D1',
  # Private member accessed
  'SLF001',
  # magic values
  'PLR2004']<|MERGE_RESOLUTION|>--- conflicted
+++ resolved
@@ -44,13 +44,9 @@
   "pyright>=1.1.381",
   "build>=1.2.2",
   "pre-commit>=3.8.0",
-<<<<<<< HEAD
   "pre-commit-hooks>=4.6.0",
   "moto[s3]>=5.0.0",
 ]
-=======
-  "pre-commit-hooks>=4.6.0"]
->>>>>>> 0b2fabb7
 
 
 [tool.pyright]
